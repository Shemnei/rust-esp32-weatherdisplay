--- conflicted
+++ resolved
@@ -5,12 +5,8 @@
 runner = "espflash flash --monitor"
 
 [unstable]
-<<<<<<< HEAD
 build-std = ["std", "panic_abort"]
 
 [env]
 # NOTE: The path is relative to the workspace ROOT
-ESP_IDF_SDKCONFIG_DEFAULTS = "crates/app/sdkconfig.defaults"
-=======
-build-std = ["std", "panic_abort"]
->>>>>>> 4d7cbb93
+ESP_IDF_SDKCONFIG_DEFAULTS = "sdkconfig.defaults"